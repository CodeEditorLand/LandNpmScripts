{
<<<<<<< HEAD
	"activationEvents": [
		"onCommand:npm-script.showKeybindingsChangedWarning",
		"onCommand:npm-script.install",
		"onCommand:npm-script.run",
		"onCommand:npm-script.showOutput",
		"onCommand:npm-script.rerun-last-script",
		"onCommand:npm-script.terminate-script",
		"onCommand:npm-script.test",
		"onCommand:npm-script.start",
		"onCommand:npm-script.audit",
		"onCommand:npm-script.outdated",
		"onCommand:npm-script.init"
	],
	"capabilities": {
		"untrustedWorkspaces": {
			"description": "The extension requires workspace trust because it runs npm scripts from the workspace.",
			"supported": false
		},
		"virtualWorkspaces": {
			"description": "Npm scripts running is not possible in virtual workspaces.",
			"supported": false
		}
=======
	"name": "vscode-npm-script",
	"displayName": "npm",
	"description": "npm support for VS Code",
	"main": "./dist/extension",
	"scripts": {
		"webpack": "webpack --mode development",
		"webpack-dev": "webpack --mode development --watch"
>>>>>>> a1a72235
	},
	"contributes": {
		"commands": [
			{
				"category": "npm",
				"command": "npm-script.install",
				"icon": "./assets/install.png",
				"title": "Install Dependencies"
			},
			{
				"category": "npm",
				"command": "npm-script.terminate-script",
				"title": "Terminate Script"
			},
			{
				"category": "npm",
				"command": "npm-script.run",
				"title": "Run Script"
			},
			{
				"category": "npm",
				"command": "npm-script.start",
				"icon": "./assets/start.png",
				"title": "Start"
			},
			{
				"category": "npm",
				"command": "npm-script.showOutput",
				"title": "Show Output"
			},
			{
				"category": "npm",
				"command": "npm-script.rerun-last-script",
				"title": "Rerun Last Script"
			},
			{
				"category": "npm",
				"command": "npm-script.test",
				"icon": "./assets/test.png",
				"title": "Run Test"
			},
			{
				"category": "npm",
				"command": "npm-script.build",
				"icon": "./assets/build.png",
				"title": "Run Build"
			},
			{
				"category": "npm",
				"command": "npm-script.audit",
				"title": "Run Audit"
			},
			{
				"category": "npm",
				"command": "npm-script.outdated",
				"title": "Run Outdated"
			},
			{
				"category": "npm",
				"command": "npm-script.init",
				"title": "Run Init"
			}
		],
		"configuration": {
			"properties": {
				"npm.bin": {
					"default": "npm",
					"description": "npm bin name",
					"type": "string"
				},
				"npm.enableTouchbar": {
					"default": false,
					"description": "Enable npm commands in the macOS touchbar.",
					"scope": "resource",
					"type": "boolean"
				},
				"npm.includeDirectories": {
					"default": [],
					"description": "Look for 'package.json' files in these directories",
					"scope": "resource",
					"type": "array"
				},
				"npm.keybindingsChangedWarningShown": {
					"default": false,
					"description": "Show a warning that the keybindings have changed.",
					"scope": "application",
					"type": "boolean"
				},
				"npm.oldKeybindings.enable": {
					"default": false,
					"description": "Enable the old cmd/ctrl R chording key bindings.",
					"scope": "resource",
					"type": "boolean"
				},
				"npm.runInTerminal": {
					"default": true,
					"description": "Run npm commands in a terminal, otherwise shows the output in the output panel",
					"type": "boolean"
				},
				"npm.useRootDirectory": {
					"default": true,
					"description": "Look for 'package.json' in the root directory of the workspace",
					"scope": "resource",
					"type": "boolean"
				}
			},
			"title": "npm Script Runner",
			"type": "object"
		},
		"keybindings": [
			{
				"command": "npm-script.showKeybindingsChangedWarning",
				"key": "Ctrl+R",
				"mac": "Cmd+R",
				"when": "!config.npm.keybindingsChangedWarningShown && !config.npm.oldKeybindings.enable"
			},
			{
				"command": "npm-script.showOutput",
				"key": "Ctrl+R L",
				"mac": "Cmd+R L",
				"when": "!terminalFocus && config.npm.oldKeybindings.enable"
			},
			{
				"command": "npm-script.run",
				"key": "Ctrl+R Shift+R",
				"mac": "Cmd+R Shift+R",
				"when": "!terminalFocus && config.npm.oldKeybindings.enable"
			},
			{
				"command": "npm-script.rerun-last-script",
				"key": "Ctrl+R R",
				"mac": "Cmd+R R",
				"when": "!terminalFocus && config.npm.oldKeybindings.enable"
			},
			{
				"command": "npm-script.terminate-script",
				"key": "Ctrl+R Shift+X",
				"mac": "Cmd+R Shift+X",
				"when": "!terminalFocus && config.npm.oldKeybindings.enable"
			},
			{
				"command": "npm-script.test",
				"key": "Ctrl+R T",
				"mac": "Cmd+R T",
				"when": "!terminalFocus && config.npm.oldKeybindings.enable"
			},
			{
				"command": "npm-script.run",
				"key": "Ctrl+K Shift+R",
				"mac": "Cmd+K Shift+R",
				"when": "!terminalFocus && !config.npm.oldKeybindings.enable"
			},
			{
				"command": "npm-script.rerun-last-script",
				"key": "Ctrl+K L",
				"mac": "Cmd+K  L",
				"when": "!terminalFocus && !config.npm.oldKeybindings.enable"
			},
			{
				"command": "npm-script.terminate-script",
				"key": "Ctrl+K Shift+X",
				"mac": "Cmd+K Shift+X",
				"when": "!terminalFocus && !config.npm.oldKeybindings.enable"
			},
			{
				"command": "npm-script.test",
				"key": "Ctrl+K T",
				"mac": "Cmd+K T",
				"when": "!terminalFocus && !config.npm.oldKeybindings.enable"
			}
		],
		"menus": {
			"explorer/context": [
				{
					"command": "npm-script.install",
					"group": "navigation@+1",
					"when": "resourceFilename == 'package.json'"
				}
			],
			"touchBar": [
				{
					"command": "npm-script.install",
					"group": "navigation@+1",
					"when": "config.npm.enableTouchbar"
				},
				{
					"command": "npm-script.build",
					"group": "navigation@+4",
					"when": "config.npm.enableTouchbar"
				},
				{
					"command": "npm-script.test",
					"group": "navigation@+3",
					"when": "config.npm.enableTouchbar"
				},
				{
					"command": "npm-script.start",
					"group": "navigation@+2",
					"when": "config.npm.enableTouchbar"
				}
			]
		}
	},
<<<<<<< HEAD
	"dependencies": {
		"jsonc-parser": "^2.1.0",
		"run-in-terminal": "^0.0.2",
		"tree-kill": "^1.2.2"
	},
	"description": "npm support for VS Code",
	"devDependencies": {
		"@types/node": "^7.0.43",
		"ts-loader": "^9.2.6"
	},
	"displayName": "npm",
	"icon": "npm_icon.png",
	"main": "./dist/extension",
	"name": "vscode-npm-script",
	"scripts": {
		"webpack": "webpack --mode development",
		"webpack-dev": "webpack --mode development --watch"
=======
	"activationEvents": [
		"onCommand:npm-script.showKeybindingsChangedWarning",
		"onCommand:npm-script.install",
		"onCommand:npm-script.run",
		"onCommand:npm-script.showOutput",
		"onCommand:npm-script.rerun-last-script",
		"onCommand:npm-script.terminate-script",
		"onCommand:npm-script.test",
		"onCommand:npm-script.start",
		"onCommand:npm-script.audit",
		"onCommand:npm-script.outdated",
		"onCommand:npm-script.init"
	],
	"dependencies": {
		"jsonc-parser": "3.3.1",
		"run-in-terminal": "0.0.3",
		"tree-kill": "1.2.2"
	},
	"devDependencies": {
		"@types/node": "22.4.0",
		"ts-loader": "9.5.1"
	},
	"icon": "npm_icon.png",
	"capabilities": {
		"untrustedWorkspaces": {
			"description": "The extension requires workspace trust because it runs npm scripts from the workspace.",
			"supported": false
		},
		"virtualWorkspaces": {
			"description": "Npm scripts running is not possible in virtual workspaces.",
			"supported": false
		}
>>>>>>> a1a72235
	}
}<|MERGE_RESOLUTION|>--- conflicted
+++ resolved
@@ -1,28 +1,4 @@
 {
-<<<<<<< HEAD
-	"activationEvents": [
-		"onCommand:npm-script.showKeybindingsChangedWarning",
-		"onCommand:npm-script.install",
-		"onCommand:npm-script.run",
-		"onCommand:npm-script.showOutput",
-		"onCommand:npm-script.rerun-last-script",
-		"onCommand:npm-script.terminate-script",
-		"onCommand:npm-script.test",
-		"onCommand:npm-script.start",
-		"onCommand:npm-script.audit",
-		"onCommand:npm-script.outdated",
-		"onCommand:npm-script.init"
-	],
-	"capabilities": {
-		"untrustedWorkspaces": {
-			"description": "The extension requires workspace trust because it runs npm scripts from the workspace.",
-			"supported": false
-		},
-		"virtualWorkspaces": {
-			"description": "Npm scripts running is not possible in virtual workspaces.",
-			"supported": false
-		}
-=======
 	"name": "vscode-npm-script",
 	"displayName": "npm",
 	"description": "npm support for VS Code",
@@ -30,7 +6,6 @@
 	"scripts": {
 		"webpack": "webpack --mode development",
 		"webpack-dev": "webpack --mode development --watch"
->>>>>>> a1a72235
 	},
 	"contributes": {
 		"commands": [
@@ -234,25 +209,6 @@
 			]
 		}
 	},
-<<<<<<< HEAD
-	"dependencies": {
-		"jsonc-parser": "^2.1.0",
-		"run-in-terminal": "^0.0.2",
-		"tree-kill": "^1.2.2"
-	},
-	"description": "npm support for VS Code",
-	"devDependencies": {
-		"@types/node": "^7.0.43",
-		"ts-loader": "^9.2.6"
-	},
-	"displayName": "npm",
-	"icon": "npm_icon.png",
-	"main": "./dist/extension",
-	"name": "vscode-npm-script",
-	"scripts": {
-		"webpack": "webpack --mode development",
-		"webpack-dev": "webpack --mode development --watch"
-=======
 	"activationEvents": [
 		"onCommand:npm-script.showKeybindingsChangedWarning",
 		"onCommand:npm-script.install",
@@ -285,6 +241,5 @@
 			"description": "Npm scripts running is not possible in virtual workspaces.",
 			"supported": false
 		}
->>>>>>> a1a72235
 	}
 }