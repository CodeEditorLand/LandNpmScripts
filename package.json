{
	"name": "vscode-npm-script",
	"displayName": "npm",
	"version": "0.0.1",
	"private": false,
	"description": "npm support for VS Code",
<<<<<<< HEAD
	"homepage": "https://github.com/CodeEditorLand/Foundation#readme",
	"bugs": {
		"url": "https://github.com/CodeEditorLand/Foundation/issues"
	},
	"repository": {
		"type": "git",
		"url": "git+https://github.com/CodeEditorLand/Foundation.git"
	},
	"license": "SEE LICENSE IN LICENSE",
	"author": {
		"name": "Playform",
		"email": "Hello@Playform.Cloud",
		"url": "https://playform.cloud"
=======
	"keywords": [
		"land"
	],
	"homepage": "HTTPS://GitHub.Com/CodeEditorLand/LandNPMScripts#readme",
	"bugs": {
		"url": "HTTPS://GitHub.Com/CodeEditorLand/LandNPMScripts/issues"
	},
	"repository": {
		"type": "git",
		"url": "git+HTTPS://github.com/CodeEditorLand/LandNPMScripts.git"
	},
	"license": "SEE LICENSE IN LICENSE",
	"author": {
		"name": "🌆 — Land —",
		"email": "Land@PlayForm.Cloud",
		"url": "HTTPS://Land.PlayForm.Cloud"
>>>>>>> b6c0d175
	},
	"type": "module",
	"main": "./dist/extension",
	"scripts": {
<<<<<<< HEAD
		"prepublishOnly": "TypeScriptESBuild 'Source/**/*.ts'",
		"vscode:prepublish": "webpack --mode production",
=======
		"Document": "Document 'Source/**/*.ts'",
		"prepublishOnly": "Build 'Source/**/*.ts'",
>>>>>>> b6c0d175
		"webpack": "webpack --mode development",
		"webpack-dev": "webpack --mode development --watch"
	},
	"contributes": {
		"commands": [
			{
				"category": "npm",
				"command": "npm-script.install",
				"icon": "./assets/install.png",
				"title": "Install Dependencies"
			},
			{
				"category": "npm",
				"command": "npm-script.terminate-script",
				"title": "Terminate Script"
			},
			{
				"category": "npm",
				"command": "npm-script.run",
				"title": "Run Script"
			},
			{
				"category": "npm",
				"command": "npm-script.start",
				"icon": "./assets/start.png",
				"title": "Start"
			},
			{
				"category": "npm",
				"command": "npm-script.showOutput",
				"title": "Show Output"
			},
			{
				"category": "npm",
				"command": "npm-script.rerun-last-script",
				"title": "Rerun Last Script"
			},
			{
				"category": "npm",
				"command": "npm-script.test",
				"icon": "./assets/test.png",
				"title": "Run Test"
			},
			{
				"category": "npm",
				"command": "npm-script.build",
				"icon": "./assets/build.png",
				"title": "Run Build"
			},
			{
				"category": "npm",
				"command": "npm-script.audit",
				"title": "Run Audit"
			},
			{
				"category": "npm",
				"command": "npm-script.outdated",
				"title": "Run Outdated"
			},
			{
				"category": "npm",
				"command": "npm-script.init",
				"title": "Run Init"
			}
		],
		"configuration": {
			"properties": {
				"npm.bin": {
					"default": "npm",
					"description": "npm bin name",
					"type": "string"
				},
				"npm.enableTouchbar": {
					"default": false,
					"description": "Enable npm commands in the macOS touchbar.",
					"scope": "resource",
					"type": "boolean"
				},
				"npm.includeDirectories": {
					"default": [],
					"description": "Look for 'package.json' files in these directories",
					"scope": "resource",
					"type": "array"
				},
				"npm.keybindingsChangedWarningShown": {
					"default": false,
					"description": "Show a warning that the keybindings have changed.",
					"scope": "application",
					"type": "boolean"
				},
				"npm.oldKeybindings.enable": {
					"default": false,
					"description": "Enable the old cmd/ctrl R chording key bindings.",
					"scope": "resource",
					"type": "boolean"
				},
				"npm.runInTerminal": {
					"default": true,
					"description": "Run npm commands in a terminal, otherwise shows the output in the output panel",
					"type": "boolean"
				},
				"npm.useRootDirectory": {
					"default": true,
					"description": "Look for 'package.json' in the root directory of the workspace",
					"scope": "resource",
					"type": "boolean"
				}
			},
			"title": "npm Script Runner",
			"type": "object"
		},
		"keybindings": [
			{
				"command": "npm-script.showKeybindingsChangedWarning",
				"key": "Ctrl+R",
				"mac": "Cmd+R",
				"when": "!config.npm.keybindingsChangedWarningShown && !config.npm.oldKeybindings.enable"
			},
			{
				"command": "npm-script.showOutput",
				"key": "Ctrl+R L",
				"mac": "Cmd+R L",
				"when": "!terminalFocus && config.npm.oldKeybindings.enable"
			},
			{
				"command": "npm-script.run",
				"key": "Ctrl+R Shift+R",
				"mac": "Cmd+R Shift+R",
				"when": "!terminalFocus && config.npm.oldKeybindings.enable"
			},
			{
				"command": "npm-script.rerun-last-script",
				"key": "Ctrl+R R",
				"mac": "Cmd+R R",
				"when": "!terminalFocus && config.npm.oldKeybindings.enable"
			},
			{
				"command": "npm-script.terminate-script",
				"key": "Ctrl+R Shift+X",
				"mac": "Cmd+R Shift+X",
				"when": "!terminalFocus && config.npm.oldKeybindings.enable"
			},
			{
				"command": "npm-script.test",
				"key": "Ctrl+R T",
				"mac": "Cmd+R T",
				"when": "!terminalFocus && config.npm.oldKeybindings.enable"
			},
			{
				"command": "npm-script.run",
				"key": "Ctrl+K Shift+R",
				"mac": "Cmd+K Shift+R",
				"when": "!terminalFocus && !config.npm.oldKeybindings.enable"
			},
			{
				"command": "npm-script.rerun-last-script",
				"key": "Ctrl+K L",
				"mac": "Cmd+K  L",
				"when": "!terminalFocus && !config.npm.oldKeybindings.enable"
			},
			{
				"command": "npm-script.terminate-script",
				"key": "Ctrl+K Shift+X",
				"mac": "Cmd+K Shift+X",
				"when": "!terminalFocus && !config.npm.oldKeybindings.enable"
			},
			{
				"command": "npm-script.test",
				"key": "Ctrl+K T",
				"mac": "Cmd+K T",
				"when": "!terminalFocus && !config.npm.oldKeybindings.enable"
			}
		],
		"menus": {
			"explorer/context": [
				{
					"command": "npm-script.install",
					"group": "navigation@+1",
					"when": "resourceFilename == 'package.json'"
				}
			],
			"touchBar": [
				{
					"command": "npm-script.install",
					"group": "navigation@+1",
					"when": "config.npm.enableTouchbar"
				},
				{
					"command": "npm-script.build",
					"group": "navigation@+4",
					"when": "config.npm.enableTouchbar"
				},
				{
					"command": "npm-script.test",
					"group": "navigation@+3",
					"when": "config.npm.enableTouchbar"
				},
				{
					"command": "npm-script.start",
					"group": "navigation@+2",
					"when": "config.npm.enableTouchbar"
				}
			]
		}
	},
	"activationEvents": [
		"onCommand:npm-script.showKeybindingsChangedWarning",
		"onCommand:npm-script.install",
		"onCommand:npm-script.run",
		"onCommand:npm-script.showOutput",
		"onCommand:npm-script.rerun-last-script",
		"onCommand:npm-script.terminate-script",
		"onCommand:npm-script.test",
		"onCommand:npm-script.start",
		"onCommand:npm-script.audit",
		"onCommand:npm-script.outdated",
		"onCommand:npm-script.init"
	],
	"dependencies": {
<<<<<<< HEAD
		"jsonc-parser": "^2.1.0",
		"run-in-terminal": "^0.0.2",
		"tree-kill": "^1.2.2"
	},
	"devDependencies": {
		"@types/mocha": "^2.2.32",
		"@types/node": "^7.0.43",
		"@types/vscode": "^1.66.0",
		"ts-loader": "^9.2.6",
		"typescript": "^4.4.4",
		"typescript-esbuild": "0.4.5",
		"vscode-test": "^1.6.1",
		"webpack": "^5.58.2",
		"webpack-cli": "^4.9.1"
=======
		"jsonc-parser": "3.2.1",
		"run-in-terminal": "0.0.3",
		"tree-kill": "1.2.2"
	},
	"devDependencies": {
		"@playform/build": "0.0.7",
		"@playform/document": "0.0.6",
		"@types/node": "20.12.7",
		"ts-loader": "9.5.1"
>>>>>>> b6c0d175
	},
	"publishConfig": {
		"access": "public"
	},
	"icon": "npm_icon.png",
	"capabilities": {
		"untrustedWorkspaces": {
			"description": "The extension requires workspace trust because it runs npm scripts from the workspace.",
			"supported": false
		},
		"virtualWorkspaces": {
			"description": "Npm scripts running is not possible in virtual workspaces.",
			"supported": false
		}
	}
}<|MERGE_RESOLUTION|>--- conflicted
+++ resolved
@@ -4,21 +4,6 @@
 	"version": "0.0.1",
 	"private": false,
 	"description": "npm support for VS Code",
-<<<<<<< HEAD
-	"homepage": "https://github.com/CodeEditorLand/Foundation#readme",
-	"bugs": {
-		"url": "https://github.com/CodeEditorLand/Foundation/issues"
-	},
-	"repository": {
-		"type": "git",
-		"url": "git+https://github.com/CodeEditorLand/Foundation.git"
-	},
-	"license": "SEE LICENSE IN LICENSE",
-	"author": {
-		"name": "Playform",
-		"email": "Hello@Playform.Cloud",
-		"url": "https://playform.cloud"
-=======
 	"keywords": [
 		"land"
 	],
@@ -35,18 +20,12 @@
 		"name": "🌆 — Land —",
 		"email": "Land@PlayForm.Cloud",
 		"url": "HTTPS://Land.PlayForm.Cloud"
->>>>>>> b6c0d175
 	},
 	"type": "module",
 	"main": "./dist/extension",
 	"scripts": {
-<<<<<<< HEAD
-		"prepublishOnly": "TypeScriptESBuild 'Source/**/*.ts'",
-		"vscode:prepublish": "webpack --mode production",
-=======
 		"Document": "Document 'Source/**/*.ts'",
 		"prepublishOnly": "Build 'Source/**/*.ts'",
->>>>>>> b6c0d175
 		"webpack": "webpack --mode development",
 		"webpack-dev": "webpack --mode development --watch"
 	},
@@ -266,22 +245,6 @@
 		"onCommand:npm-script.init"
 	],
 	"dependencies": {
-<<<<<<< HEAD
-		"jsonc-parser": "^2.1.0",
-		"run-in-terminal": "^0.0.2",
-		"tree-kill": "^1.2.2"
-	},
-	"devDependencies": {
-		"@types/mocha": "^2.2.32",
-		"@types/node": "^7.0.43",
-		"@types/vscode": "^1.66.0",
-		"ts-loader": "^9.2.6",
-		"typescript": "^4.4.4",
-		"typescript-esbuild": "0.4.5",
-		"vscode-test": "^1.6.1",
-		"webpack": "^5.58.2",
-		"webpack-cli": "^4.9.1"
-=======
 		"jsonc-parser": "3.2.1",
 		"run-in-terminal": "0.0.3",
 		"tree-kill": "1.2.2"
@@ -291,7 +254,6 @@
 		"@playform/document": "0.0.6",
 		"@types/node": "20.12.7",
 		"ts-loader": "9.5.1"
->>>>>>> b6c0d175
 	},
 	"publishConfig": {
 		"access": "public"
