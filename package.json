{
	"name": "vscode-npm-script",
	"displayName": "npm",
	"description": "npm support for VS Code",
	"main": "./dist/extension",
	"scripts": {
		"webpack": "webpack --mode development",
		"webpack-dev": "webpack --mode development --watch"
	},
	"contributes": {
		"commands": [
			{
				"category": "npm",
				"command": "npm-script.install",
				"icon": "./assets/install.png",
				"title": "Install Dependencies"
			},
			{
				"category": "npm",
				"command": "npm-script.terminate-script",
				"title": "Terminate Script"
			},
			{
				"category": "npm",
				"command": "npm-script.run",
				"title": "Run Script"
			},
			{
				"category": "npm",
				"command": "npm-script.start",
				"icon": "./assets/start.png",
				"title": "Start"
			},
			{
				"category": "npm",
				"command": "npm-script.showOutput",
				"title": "Show Output"
			},
			{
				"category": "npm",
				"command": "npm-script.rerun-last-script",
				"title": "Rerun Last Script"
			},
			{
				"category": "npm",
				"command": "npm-script.test",
				"icon": "./assets/test.png",
				"title": "Run Test"
			},
			{
				"category": "npm",
				"command": "npm-script.build",
				"icon": "./assets/build.png",
				"title": "Run Build"
			},
			{
				"category": "npm",
				"command": "npm-script.audit",
				"title": "Run Audit"
			},
			{
				"category": "npm",
				"command": "npm-script.outdated",
				"title": "Run Outdated"
			},
			{
				"category": "npm",
				"command": "npm-script.init",
				"title": "Run Init"
			}
		],
		"configuration": {
			"properties": {
				"npm.bin": {
					"default": "npm",
					"description": "npm bin name",
					"type": "string"
				},
				"npm.enableTouchbar": {
					"default": false,
					"description": "Enable npm commands in the macOS touchbar.",
					"scope": "resource",
					"type": "boolean"
				},
				"npm.includeDirectories": {
					"default": [],
					"description": "Look for 'package.json' files in these directories",
					"scope": "resource",
					"type": "array"
				},
				"npm.keybindingsChangedWarningShown": {
					"default": false,
					"description": "Show a warning that the keybindings have changed.",
					"scope": "application",
					"type": "boolean"
				},
				"npm.oldKeybindings.enable": {
					"default": false,
					"description": "Enable the old cmd/ctrl R chording key bindings.",
					"scope": "resource",
					"type": "boolean"
				},
				"npm.runInTerminal": {
					"default": true,
					"description": "Run npm commands in a terminal, otherwise shows the output in the output panel",
					"type": "boolean"
				},
				"npm.useRootDirectory": {
					"default": true,
					"description": "Look for 'package.json' in the root directory of the workspace",
					"scope": "resource",
					"type": "boolean"
				}
			},
			"title": "npm Script Runner",
			"type": "object"
		},
		"keybindings": [
			{
				"command": "npm-script.showKeybindingsChangedWarning",
				"key": "Ctrl+R",
				"mac": "Cmd+R",
				"when": "!config.npm.keybindingsChangedWarningShown && !config.npm.oldKeybindings.enable"
			},
			{
				"command": "npm-script.showOutput",
				"key": "Ctrl+R L",
				"mac": "Cmd+R L",
				"when": "!terminalFocus && config.npm.oldKeybindings.enable"
			},
			{
				"command": "npm-script.run",
				"key": "Ctrl+R Shift+R",
				"mac": "Cmd+R Shift+R",
				"when": "!terminalFocus && config.npm.oldKeybindings.enable"
			},
			{
				"command": "npm-script.rerun-last-script",
				"key": "Ctrl+R R",
				"mac": "Cmd+R R",
				"when": "!terminalFocus && config.npm.oldKeybindings.enable"
			},
			{
				"command": "npm-script.terminate-script",
				"key": "Ctrl+R Shift+X",
				"mac": "Cmd+R Shift+X",
				"when": "!terminalFocus && config.npm.oldKeybindings.enable"
			},
			{
				"command": "npm-script.test",
				"key": "Ctrl+R T",
				"mac": "Cmd+R T",
				"when": "!terminalFocus && config.npm.oldKeybindings.enable"
			},
			{
				"command": "npm-script.run",
				"key": "Ctrl+K Shift+R",
				"mac": "Cmd+K Shift+R",
				"when": "!terminalFocus && !config.npm.oldKeybindings.enable"
			},
			{
				"command": "npm-script.rerun-last-script",
				"key": "Ctrl+K L",
				"mac": "Cmd+K  L",
				"when": "!terminalFocus && !config.npm.oldKeybindings.enable"
			},
			{
				"command": "npm-script.terminate-script",
				"key": "Ctrl+K Shift+X",
				"mac": "Cmd+K Shift+X",
				"when": "!terminalFocus && !config.npm.oldKeybindings.enable"
			},
			{
				"command": "npm-script.test",
				"key": "Ctrl+K T",
				"mac": "Cmd+K T",
				"when": "!terminalFocus && !config.npm.oldKeybindings.enable"
			}
		],
		"menus": {
			"explorer/context": [
				{
					"command": "npm-script.install",
					"group": "navigation@+1",
					"when": "resourceFilename == 'package.json'"
				}
			],
			"touchBar": [
				{
					"command": "npm-script.install",
					"group": "navigation@+1",
					"when": "config.npm.enableTouchbar"
				},
				{
					"command": "npm-script.build",
					"group": "navigation@+4",
					"when": "config.npm.enableTouchbar"
				},
				{
					"command": "npm-script.test",
					"group": "navigation@+3",
					"when": "config.npm.enableTouchbar"
				},
				{
					"command": "npm-script.start",
					"group": "navigation@+2",
					"when": "config.npm.enableTouchbar"
				}
			]
		}
	},
	"activationEvents": [
		"onCommand:npm-script.showKeybindingsChangedWarning",
		"onCommand:npm-script.install",
		"onCommand:npm-script.run",
		"onCommand:npm-script.showOutput",
		"onCommand:npm-script.rerun-last-script",
		"onCommand:npm-script.terminate-script",
		"onCommand:npm-script.test",
		"onCommand:npm-script.start",
		"onCommand:npm-script.audit",
		"onCommand:npm-script.outdated",
		"onCommand:npm-script.init"
	],
	"dependencies": {
<<<<<<< HEAD
		"jsonc-parser": "3.3.1",
		"run-in-terminal": "0.0.3",
		"tree-kill": "1.2.2"
	},
	"devDependencies": {
		"@types/node": "20.14.11",
		"ts-loader": "9.5.1"
=======
		"jsonc-parser": "2.1.0",
		"run-in-terminal": "0.0.2",
		"tree-kill": "1.2.2"
	},
	"devDependencies": {
		"@types/node": "7.0.43",
		"ts-loader": "9.2.6"
>>>>>>> 48123a2d
	},
	"icon": "npm_icon.png",
	"capabilities": {
		"untrustedWorkspaces": {
			"description": "The extension requires workspace trust because it runs npm scripts from the workspace.",
			"supported": false
		},
		"virtualWorkspaces": {
			"description": "Npm scripts running is not possible in virtual workspaces.",
			"supported": false
		}
	}
}<|MERGE_RESOLUTION|>--- conflicted
+++ resolved
@@ -223,15 +223,6 @@
 		"onCommand:npm-script.init"
 	],
 	"dependencies": {
-<<<<<<< HEAD
-		"jsonc-parser": "3.3.1",
-		"run-in-terminal": "0.0.3",
-		"tree-kill": "1.2.2"
-	},
-	"devDependencies": {
-		"@types/node": "20.14.11",
-		"ts-loader": "9.5.1"
-=======
 		"jsonc-parser": "2.1.0",
 		"run-in-terminal": "0.0.2",
 		"tree-kill": "1.2.2"
@@ -239,7 +230,6 @@
 	"devDependencies": {
 		"@types/node": "7.0.43",
 		"ts-loader": "9.2.6"
->>>>>>> 48123a2d
 	},
 	"icon": "npm_icon.png",
 	"capabilities": {
