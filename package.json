{
<<<<<<< HEAD
  "name": "vscode-npm-script",
  "description": "Run npm scripts from the Command Palette",
  "displayName": "npm Script Runner",
  "version": "0.0.12",
  "publisher": "eg2",
  "icon": "npm_icon.png",
  "engines": {
    "vscode": "^0.10.6"
  },
  "homepage": "https://github.com/Microsoft/vscode-npm-scripts/blob/master/README.md",
  "repository": {
    "type": "git",
    "url": "https://github.com/Microsoft/vscode-npm-scripts.git"
  },
  "bugs": {
    "url": "https://github.com/Microsoft/vscode-npm-scripts/issues"
  },
  "categories": [
    "Other"
  ],
  "activationEvents": [
    "onCommand:npm-script.install",
    "onCommand:npm-script.run",
    "onCommand:npm-script.showOutput",
    "onCommand:npm-script.rerun-last-script",
    "onCommand:npm-script.terminate-script",
    "onCommand:npm-script.test"
  ],
  "main": "./out/src/main",
  "contributes": {
    "commands": [
      {
        "command": "npm-script.install",
        "title": "install",
        "category": "npm"
      },
      {
        "command": "npm-script.run",
        "title": "Run script",
        "category": "npm"
      },
      {
        "command": "npm-script.showOutput",
        "title": "Show output",
        "category": "npm"
      },
      {
        "command": "npm-script.rerun-last-script",
        "title": "Rerun last script",
        "category": "npm"
      },
      {
        "command": "npm-script.terminate-script",
        "title": "Terminate script",
        "category": "npm"
      },
      {
        "command": "npm-script.test",
        "title": "test",
        "category": "npm"
      }
    ],
    "keybindings": [
      {
        "command": "npm-script.showOutput",
        "key": "Ctrl+R L",
        "mac": "Cmd+R L"
      },
      {
        "command": "npm-script.run",
        "key": "Ctrl+R Shift+R",
        "mac": "Cmd+R Shift+R"
      },
      {
        "command": "npm-script.rerun-last-script",
        "key": "Ctrl+R R",
        "mac": "Cmd+R R"
      },
      {
        "command": "npm-script.terminate-script",
        "key": "Ctrl+R Shift+X",
        "mac": "Cmd+R Shift+X"
      },
      {
        "command": "npm-script.test",
        "key": "Ctrl+R T",
        "mac": "Cmd+R T"
      }
    ],
    "configuration": {
      "type": "object",
      "title": "npm",
      "properties": {
        "npm.runInTerminal": {
          "type": "boolean",
          "default": true,
          "description": "Run commands in a terminal"
        },
        "npm.includeDirectories": {
          "type": "array",
          "default": [],
          "description": "Look for 'package.json' files in these directories"
        },
        "npm.useRootDirectory": {
          "type": "boolean",
          "default": true,
          "description": "Look for 'package.json' in the root directory of the workspace"
        }
      }
    }
  },
  "scripts": {
    "vscode:prepublish": "node ./node_modules/vscode/bin/compile",
    "compile": "node ./node_modules/vscode/bin/compile -watch -p ./",
    "lint": "tslint -c tslint.json src/*.ts",
    "postinstall": "node ./node_modules/vscode/bin/install"
  },
  "devDependencies": {
    "typescript": "^1.7.5",
    "vscode": "^0.11.0",
    "tslint": "3.3.0"
  },
  "dependencies": {
    "run-in-terminal": "^0.0.2",
    "tree-kill": "^1.1.0"
  }
=======
	"name": "vscode-npm-script",
	"description": "Run npm scripts from the Command Palette",
	"displayName": "npm Script Runner",
	"version": "0.0.12",
	"publisher": "eg2",
	"icon": "npm_icon.png",
	"engines": {
		"vscode": "^0.10.6"
	},
	"homepage": "https://github.com/Microsoft/vscode-npm-scripts/blob/master/README.md",
	"repository": {
		"type": "git",
		"url": "https://github.com/Microsoft/vscode-npm-scripts.git"
	},
	"bugs": {
		"url": "https://github.com/Microsoft/vscode-npm-scripts/issues"
	},
	"categories": [
		"Other"
	],
	"activationEvents": [
		"onCommand:npm-script.install",
		"onCommand:npm-script.run",
		"onCommand:npm-script.showOutput",
		"onCommand:npm-script.rerun-last-script",
		"onCommand:npm-script.test",
		"onCommand:npm-script.build"
	],
	"main": "./out/src/main",
	"contributes": {
		"commands": [
			{
				"command": "npm-script.install",
				"title": "install",
				"category": "npm"
			},
			{
				"command": "npm-script.run",
				"title": "Run script",
				"category": "npm"
			},
			{
				"command": "npm-script.showOutput",
				"title": "Show output",
				"category": "npm"
			},
			{
				"command": "npm-script.rerun-last-script",
				"title": "Rerun last script",
				"category": "npm"
			},
			{
				"command": "npm-script.test",
				"title": "test",
				"category": "npm"
			},
			{
				"command": "npm-script.build",
				"title": "build",
				"category": "npm"
			}
		],
		"keybindings": [
			{
				"command": "npm-script.showOutput",
				"key": "Ctrl+R L",
				"mac": "Cmd+R L"
			},
			{
				"command": "npm-script.run",
				"key": "Ctrl+R Shift+R",
				"mac": "Cmd+R Shift+R"
			},
			{
				"command": "npm-script.rerun-last-script",
				"key": "Ctrl+R R",
				"mac": "Cmd+R R"
			},
			{
				"command": "npm-script.test",
				"key": "Ctrl+R T",
				"mac": "Cmd+R T"
			}
		],
		"configuration": {
			"type": "object",
			"title": "npm",
			"properties": {
				"npm.runInTerminal": {
					"type": "boolean",
					"default": true,
					"description": "Run commands in a terminal"
				},
				"npm.includeDirectories": {
					"type": "array",
					"default": [],
					"description": "Look for 'package.json' files in these directories"
				},
				"npm.useRootDirectory": {
					"type": "boolean",
					"default": true,
					"description": "Look for 'package.json' in the root directory of the workspace"
				}
			}
		}
	},
	"scripts": {
		"vscode:prepublish": "node ./node_modules/vscode/bin/compile",
		"compile": "node ./node_modules/vscode/bin/compile -watch -p ./",
		"lint": "tslint -c tslint.json src/*.ts",
		"postinstall": "node ./node_modules/vscode/bin/install"
	},
	"devDependencies": {
		"typescript": "^1.7.5",
		"vscode": "^0.11.0",
		"tslint": "3.3.0"
	},
	"dependencies": {
		"run-in-terminal": "^0.0.2"
	}
>>>>>>> 36ef7297
}<|MERGE_RESOLUTION|>--- conflicted
+++ resolved
@@ -1,132 +1,4 @@
 {
-<<<<<<< HEAD
-  "name": "vscode-npm-script",
-  "description": "Run npm scripts from the Command Palette",
-  "displayName": "npm Script Runner",
-  "version": "0.0.12",
-  "publisher": "eg2",
-  "icon": "npm_icon.png",
-  "engines": {
-    "vscode": "^0.10.6"
-  },
-  "homepage": "https://github.com/Microsoft/vscode-npm-scripts/blob/master/README.md",
-  "repository": {
-    "type": "git",
-    "url": "https://github.com/Microsoft/vscode-npm-scripts.git"
-  },
-  "bugs": {
-    "url": "https://github.com/Microsoft/vscode-npm-scripts/issues"
-  },
-  "categories": [
-    "Other"
-  ],
-  "activationEvents": [
-    "onCommand:npm-script.install",
-    "onCommand:npm-script.run",
-    "onCommand:npm-script.showOutput",
-    "onCommand:npm-script.rerun-last-script",
-    "onCommand:npm-script.terminate-script",
-    "onCommand:npm-script.test"
-  ],
-  "main": "./out/src/main",
-  "contributes": {
-    "commands": [
-      {
-        "command": "npm-script.install",
-        "title": "install",
-        "category": "npm"
-      },
-      {
-        "command": "npm-script.run",
-        "title": "Run script",
-        "category": "npm"
-      },
-      {
-        "command": "npm-script.showOutput",
-        "title": "Show output",
-        "category": "npm"
-      },
-      {
-        "command": "npm-script.rerun-last-script",
-        "title": "Rerun last script",
-        "category": "npm"
-      },
-      {
-        "command": "npm-script.terminate-script",
-        "title": "Terminate script",
-        "category": "npm"
-      },
-      {
-        "command": "npm-script.test",
-        "title": "test",
-        "category": "npm"
-      }
-    ],
-    "keybindings": [
-      {
-        "command": "npm-script.showOutput",
-        "key": "Ctrl+R L",
-        "mac": "Cmd+R L"
-      },
-      {
-        "command": "npm-script.run",
-        "key": "Ctrl+R Shift+R",
-        "mac": "Cmd+R Shift+R"
-      },
-      {
-        "command": "npm-script.rerun-last-script",
-        "key": "Ctrl+R R",
-        "mac": "Cmd+R R"
-      },
-      {
-        "command": "npm-script.terminate-script",
-        "key": "Ctrl+R Shift+X",
-        "mac": "Cmd+R Shift+X"
-      },
-      {
-        "command": "npm-script.test",
-        "key": "Ctrl+R T",
-        "mac": "Cmd+R T"
-      }
-    ],
-    "configuration": {
-      "type": "object",
-      "title": "npm",
-      "properties": {
-        "npm.runInTerminal": {
-          "type": "boolean",
-          "default": true,
-          "description": "Run commands in a terminal"
-        },
-        "npm.includeDirectories": {
-          "type": "array",
-          "default": [],
-          "description": "Look for 'package.json' files in these directories"
-        },
-        "npm.useRootDirectory": {
-          "type": "boolean",
-          "default": true,
-          "description": "Look for 'package.json' in the root directory of the workspace"
-        }
-      }
-    }
-  },
-  "scripts": {
-    "vscode:prepublish": "node ./node_modules/vscode/bin/compile",
-    "compile": "node ./node_modules/vscode/bin/compile -watch -p ./",
-    "lint": "tslint -c tslint.json src/*.ts",
-    "postinstall": "node ./node_modules/vscode/bin/install"
-  },
-  "devDependencies": {
-    "typescript": "^1.7.5",
-    "vscode": "^0.11.0",
-    "tslint": "3.3.0"
-  },
-  "dependencies": {
-    "run-in-terminal": "^0.0.2",
-    "tree-kill": "^1.1.0"
-  }
-=======
 	"name": "vscode-npm-script",
 	"description": "Run npm scripts from the Command Palette",
 	"displayName": "npm Script Runner",
@@ -152,6 +24,7 @@
 		"onCommand:npm-script.run",
 		"onCommand:npm-script.showOutput",
 		"onCommand:npm-script.rerun-last-script",
+		"onCommand:npm-script.terminate-script",
 		"onCommand:npm-script.test",
 		"onCommand:npm-script.build"
 	],
@@ -161,6 +34,11 @@
 			{
 				"command": "npm-script.install",
 				"title": "install",
+				"category": "npm"
+			},
+			{
+				"command": "npm-script.terminate-script",
+				"title": "Terminate script",
 				"category": "npm"
 			},
 			{
@@ -206,6 +84,11 @@
 				"mac": "Cmd+R R"
 			},
 			{
+				"command": "npm-script.terminate-script",
+				"key": "Ctrl+R Shift+X",
+				"mac": "Cmd+R Shift+X"
+			},
+			{
 				"command": "npm-script.test",
 				"key": "Ctrl+R T",
 				"mac": "Cmd+R T"
@@ -245,7 +128,7 @@
 		"tslint": "3.3.0"
 	},
 	"dependencies": {
-		"run-in-terminal": "^0.0.2"
+		"run-in-terminal": "^0.0.2",
+		"tree-kill": "^1.1.0"
 	}
->>>>>>> 36ef7297
 }